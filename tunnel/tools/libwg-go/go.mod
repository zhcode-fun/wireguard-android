module golang.zx2c4.com/wireguard/android

go 1.23.1

require (
<<<<<<< HEAD
	golang.org/x/sys v0.13.0
	golang.zx2c4.com/wireguard v0.0.0-20231022001213-2e0774f246fb
)

require (
	golang.org/x/crypto v0.14.0 // indirect
	golang.org/x/net v0.17.0 // indirect
=======
	golang.org/x/sys v0.33.0
	golang.zx2c4.com/wireguard v0.0.0-20250521234502-f333402bd9cb
)

require (
	golang.org/x/crypto v0.38.0 // indirect
	golang.org/x/net v0.40.0 // indirect
>>>>>>> 8acd2fdd
	golang.zx2c4.com/wintun v0.0.0-20230126152724-0fa3db229ce2 // indirect
)<|MERGE_RESOLUTION|>--- conflicted
+++ resolved
@@ -3,15 +3,6 @@
 go 1.23.1
 
 require (
-<<<<<<< HEAD
-	golang.org/x/sys v0.13.0
-	golang.zx2c4.com/wireguard v0.0.0-20231022001213-2e0774f246fb
-)
-
-require (
-	golang.org/x/crypto v0.14.0 // indirect
-	golang.org/x/net v0.17.0 // indirect
-=======
 	golang.org/x/sys v0.33.0
 	golang.zx2c4.com/wireguard v0.0.0-20250521234502-f333402bd9cb
 )
@@ -19,6 +10,5 @@
 require (
 	golang.org/x/crypto v0.38.0 // indirect
 	golang.org/x/net v0.40.0 // indirect
->>>>>>> 8acd2fdd
 	golang.zx2c4.com/wintun v0.0.0-20230126152724-0fa3db229ce2 // indirect
 )