--- conflicted
+++ resolved
@@ -1,11 +1,6 @@
 [versions]
-<<<<<<< HEAD
-agp = "8.2.2"
-kotlin = "1.9.0"
-=======
 agp = "8.10.0"
 kotlin = "2.1.20"
->>>>>>> 8acd2fdd
 
 [libraries]
 androidx-activity-ktx = "androidx.activity:activity-ktx:1.10.1"
